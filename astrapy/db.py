# Copyright DataStax, Inc.
#
# Licensed under the Apache License, Version 2.0 (the "License");
# you may not use this file except in compliance with the License.
# You may obtain a copy of the License at
#
# http://www.apache.org/licenses/LICENSE-2.0
#
# Unless required by applicable law or agreed to in writing, software
# distributed under the License is distributed on an "AS IS" BASIS,
# WITHOUT WARRANTIES OR CONDITIONS OF ANY KIND, either express or implied.
# See the License for the specific language governing permissions and
# limitations under the License.
from __future__ import annotations
import logging
import json
from functools import partial
from typing import Any, cast, Dict, Iterable, List, Optional, Tuple

import httpx

from astrapy.defaults import (
    DEFAULT_AUTH_HEADER,
    DEFAULT_JSON_API_PATH,
    DEFAULT_JSON_API_VERSION,
    DEFAULT_KEYSPACE_NAME,
)
from astrapy.utils import make_payload, make_request, http_methods
from astrapy.types import API_DOC, API_RESPONSE, PaginableRequestMethod


logger = logging.getLogger(__name__)


class AstraDBCollection:
    # Initialize the shared httpx client as a class attribute
    client = httpx.Client()

    def __init__(
        self,
        collection_name: str,
        astra_db: Optional[AstraDB] = None,
        token: Optional[str] = None,
        api_endpoint: Optional[str] = None,
        namespace: Optional[str] = None,
    ) -> None:
        """
        Initialize an AstraDBCollection instance.
        Args:
            collection_name (str): The name of the collection.
            astra_db (AstraDB, optional): An instance of Astra DB.
            token (str, optional): Authentication token for Astra DB.
            api_endpoint (str, optional): API endpoint URL.
            namespace (str, optional): Namespace for the database.
        """
        # Check for presence of the Astra DB object
        if astra_db is None:
            if token is None or api_endpoint is None:
                raise AssertionError("Must provide token and api_endpoint")

            astra_db = AstraDB(
                token=token, api_endpoint=api_endpoint, namespace=namespace
            )

        # Set the remaining instance attributes
        self.astra_db = astra_db
        self.collection_name = collection_name
        self.base_path = f"{self.astra_db.base_path}/{self.collection_name}"

    def __repr__(self) -> str:
        return f'Astra DB Collection[name="{self.collection_name}", endpoint="{self.astra_db.base_url}"]'

    def _request(
        self,
        method: str = http_methods.POST,
        path: Optional[str] = None,
        json_data: Optional[Dict[str, Any]] = None,
        url_params: Optional[Dict[str, Any]] = None,
        skip_error_check: bool = False,
        **kwargs: Any,
    ) -> API_RESPONSE:
        response = make_request(
            client=self.client,
            base_url=self.astra_db.base_url,
            auth_header=DEFAULT_AUTH_HEADER,
            token=self.astra_db.token,
            method=method,
            path=path,
            json_data=json_data,
            url_params=url_params,
        )
        responsebody = cast(API_RESPONSE, response.json())

        if not skip_error_check and "errors" in responsebody:
            raise ValueError(json.dumps(responsebody["errors"]))
        else:
            return responsebody

    def _get(
        self, path: Optional[str] = None, options: Optional[Dict[str, Any]] = None
    ) -> Optional[API_RESPONSE]:
        full_path = f"{self.base_path}/{path}" if path else self.base_path
        response = self._request(
            method=http_methods.GET, path=full_path, url_params=options
        )
        if isinstance(response, dict):
            return response
        return None

    def _put(
        self, path: Optional[str] = None, document: Optional[API_RESPONSE] = None
    ) -> API_RESPONSE:
        full_path = f"{self.base_path}/{path}" if path else self.base_path
        response = self._request(
            method=http_methods.PUT, path=full_path, json_data=document
        )
        return response

    def _post(
        self, path: Optional[str] = None, document: Optional[API_DOC] = None
    ) -> API_RESPONSE:
        response = self._request(
            method=http_methods.POST, path=f"{self.base_path}", json_data=document
        )
        return response

    def _pre_process_find(
        self, vector: List[float], fields: Optional[List[str]] = None
    ) -> Tuple[Dict[str, Any], Optional[Dict[str, Any]]]:
        # Must pass a vector
        if not vector:
            raise ValueError("Must pass a vector")

        # Edge case for field selection
        if fields and "$similarity" in fields:
            raise ValueError("Please use the `include_similarity` parameter")

        # Build the new vector parameter
        sort: Dict[str, Any] = {"$vector": vector}

        # Build the new fields parameter
        # Note: do not leave projection={}, make it None
        # (or it will devour $similarity away in the API response)
        if fields is not None and len(fields) > 0:
            projection = {f: 1 for f in fields}
        else:
            projection = None

        return sort, projection

    def _finalize_document_from_find(
        self, itm: API_DOC, include_similarity: bool = True
    ) -> API_DOC:
        # Clean away the returned similarity score if so desired
        if include_similarity:
            if "$similarity" not in itm:
                raise ValueError("Expected '$similarity' not found in document.")
            return itm
        else:
            return {k: v for k, v in itm.items() if k != "$similarity"}

    def get(self, path: Optional[str] = None) -> Optional[API_RESPONSE]:
        """
        Retrieve a document from the collection by its path.
        Args:
            path (str, optional): The path of the document to retrieve.
        Returns:
            dict: The retrieved document.
        """
        return self._get(path=path)

    def find(
        self,
        filter: Optional[Dict[str, Any]] = None,
        projection: Optional[Dict[str, Any]] = None,
        sort: Optional[Dict[str, Any]] = {},
        options: Optional[Dict[str, Any]] = None,
    ) -> API_RESPONSE:
        """
        Find documents in the collection that match the given filter.
        Args:
            filter (dict, optional): Criteria to filter documents.
            projection (dict, optional): Specifies the fields to return.
            sort (dict, optional): Specifies the order in which to return matching documents.
            options (dict, optional): Additional options for the query.
        Returns:
            dict: The query response containing matched documents.
        """
        json_query = make_payload(
            top_level="find",
            filter=filter,
            projection=projection,
            options=options,
            sort=sort,
        )

        response = self._post(
            document=json_query,
        )

        return response

    def vector_find(
        self,
        vector: List[float],
        *,
        limit: int,
        filter: Optional[Dict[str, Any]] = None,
        fields: Optional[List[str]] = None,
        include_similarity: bool = True,
    ) -> List[API_DOC]:
        """
        Perform a vector-based search in the collection.
        Args:
            vector (list): The vector to search with.
            limit (int): The maximum number of documents to return.
            filter (dict, optional): Criteria to filter documents.
            fields (list, optional): Specifies the fields to return.
            include_similarity (bool, optional): Whether to include similarity score in the result.
        Returns:
            list: A list of documents matching the vector search criteria.
        """
        # Must pass a limit
        if not limit:
            raise ValueError("Must pass a limit")

        # Pre-process the included arguments
        sort, projection = self._pre_process_find(
            vector,
            fields=fields,
        )

        # Call the underlying find() method to search
        raw_find_result = self.find(
            filter=filter,
            projection=projection,
            sort=sort,
            options={
                "limit": limit,
                "includeSimilarity": include_similarity,
            },
        )

        # Post-process the return
        find_result = [
            self._finalize_document_from_find(
                raw_doc, include_similarity=include_similarity
            )
            for raw_doc in raw_find_result["data"]["documents"]
        ]

        return find_result

    @staticmethod
    def paginate(
        *, request_method: PaginableRequestMethod, options: Optional[Dict[str, Any]]
    ) -> Iterable[API_DOC]:
        """
        Generate paginated results for a given database query method.
        Args:
            request_method (function): The database query method to paginate.
            options (dict): Options for the database query.
            kwargs: Additional arguments to pass to the database query method.
        Yields:
            dict: The next document in the paginated result set.
        """
        _options = options or {}
        response0 = request_method(options=_options)
        next_page_state = response0["data"]["nextPageState"]
        options0 = _options
        for document in response0["data"]["documents"]:
            yield document
        while next_page_state is not None:
            options1 = {**options0, **{"pagingState": next_page_state}}
            response1 = request_method(options=options1)
            for document in response1["data"]["documents"]:
                yield document
            next_page_state = response1["data"]["nextPageState"]

    def paginated_find(
        self,
        filter: Optional[Dict[str, Any]] = None,
        projection: Optional[Dict[str, Any]] = None,
        sort: Optional[Dict[str, Any]] = None,
        options: Optional[Dict[str, Any]] = None,
    ) -> Iterable[API_DOC]:
        """
        Perform a paginated search in the collection.
        Args:
            filter (dict, optional): Criteria to filter documents.
            projection (dict, optional): Specifies the fields to return.
            sort (dict, optional): Specifies the order in which to return matching documents.
            options (dict, optional): Additional options for the query.
        Returns:
            generator: A generator yielding documents in the paginated result set.
        """
        partialed_find = partial(
            self.find,
            filter=filter,
            projection=projection,
            sort=sort,
        )
        return self.paginate(
            request_method=partialed_find,
            options=options,
        )

    def pop(
        self, filter: Dict[str, Any], pop: Dict[str, Any], options: Dict[str, Any]
    ) -> API_RESPONSE:
        """
        Pop the last data in the tags array
        Args:
            filter (dict): Criteria to identify the document to update.
            pop (dict): The pop to apply to the tags.
            options (dict): Additional options for the update operation.
        Returns:
            dict: The original document before the update.
        """
        json_query = make_payload(
            top_level="findOneAndUpdate",
            filter=filter,
            update={"$pop": pop},
            options=options,
        )

        response = self._request(
            method=http_methods.POST,
            path=self.base_path,
            json_data=json_query,
        )

        return response

    def push(
        self, filter: Dict[str, Any], push: Dict[str, Any], options: Dict[str, Any]
    ) -> API_RESPONSE:
        """
        Push new data to the tags array
        Args:
            filter (dict): Criteria to identify the document to update.
            push (dict): The push to apply to the tags.
            options (dict): Additional options for the update operation.
        Returns:
            dict: The result of the update operation.
        """
        json_query = make_payload(
            top_level="findOneAndUpdate",
            filter=filter,
            update={"$push": push},
            options=options,
        )

        response = self._request(
            method=http_methods.POST,
            path=self.base_path,
            json_data=json_query,
        )

        return response

<<<<<<< HEAD
    def find_one_and_replace(
        self,
        sort: Optional[Dict[str, Any]] = {},
        filter: Optional[Dict[str, Any]] = None,
        replacement: Optional[Dict[str, Any]] = None,
        options: Optional[Dict[str, Any]] = None,
    ) -> API_RESPONSE:
=======
    def find_one_and_replace(self, replacement, *, filter=None, sort={}, options=None):
>>>>>>> 14b33aae
        """
        Find a single document and replace it.
        Args:
            replacement (dict): The new document to replace the existing one.
            filter (dict, optional): Criteria to filter documents.
            sort (dict, optional): Specifies the order in which to find the document.
            options (dict, optional): Additional options for the operation.
        Returns:
            dict: The result of the find and replace operation.
        """
        json_query = make_payload(
            top_level="findOneAndReplace",
            filter=filter,
            replacement=replacement,
            options=options,
            sort=sort,
        )

        response = self._request(
            method=http_methods.POST, path=f"{self.base_path}", json_data=json_query
        )

        return response

    def vector_find_one_and_replace(
        self,
        vector: List[float],
        replacement: Dict[str, Any],
        *,
        filter: Optional[Dict[str, Any]] = None,
        fields: Optional[List[str]] = None,
    ) -> API_DOC:
        """
        Perform a vector-based search and replace the first matched document.
        Args:
            vector (dict): The vector to search with.
            replacement (dict): The new document to replace the existing one.
            filter (dict, optional): Criteria to filter documents.
            fields (list, optional): Specifies the fields to return in the result.
        Returns:
            dict: The result of the vector find and replace operation.
        """
        # Pre-process the included arguments
        sort, _ = self._pre_process_find(
            vector,
            fields=fields,
        )

        # Call the underlying find() method to search
        raw_find_result = self.find_one_and_replace(
            replacement=replacement,
            filter=filter,
            sort=sort,
        )

        # Post-process the return
        find_result = self._finalize_document_from_find(
            raw_find_result["data"]["document"],
            include_similarity=False,
        )

        return find_result

    def find_one_and_update(
        self,
        sort: Optional[Dict[str, Any]] = {},
        update: Optional[Dict[str, Any]] = None,
        filter: Optional[Dict[str, Any]] = None,
        options: Optional[Dict[str, Any]] = None,
    ) -> API_RESPONSE:
        """
        Find a single document and update it.
        Args:
            sort (dict, optional): Specifies the order in which to find the document.
            update (dict, optional): The update to apply to the document.
            filter (dict, optional): Criteria to filter documents.
            options (dict, optional): Additional options for the operation.
        Returns:
            dict: The result of the find and update operation.
        """
        json_query = make_payload(
            top_level="findOneAndUpdate",
            filter=filter,
            update=update,
            options=options,
            sort=sort,
        )

        response = self._request(
            method=http_methods.POST,
            path=f"{self.base_path}",
            json_data=json_query,
        )

        return response

    def vector_find_one_and_update(
        self,
        vector: List[float],
        update: Dict[str, Any],
        *,
        filter: Optional[Dict[str, Any]] = None,
        fields: Optional[List[str]] = None,
    ) -> API_DOC:
        """
        Perform a vector-based search and update the first matched document.
        Args:
            vector (list): The vector to search with.
            update (dict): The update to apply to the matched document.
            filter (dict, optional): Criteria to filter documents before applying the vector search.
            fields (list, optional): Specifies the fields to return in the updated document.
        Returns:
            dict: The result of the vector-based find and update operation.
        """
        # Pre-process the included arguments
        sort, _ = self._pre_process_find(
            vector,
            fields=fields,
        )

        # Call the underlying find() method to search
        raw_find_result = self.find_one_and_update(
            update=update,
            filter=filter,
            sort=sort,
        )

        # Post-process the return
        find_result = self._finalize_document_from_find(
            raw_find_result["data"]["document"],
            include_similarity=False,
        )

        return find_result

    def find_one(
        self,
        filter: Optional[Dict[str, Any]] = {},
        projection: Optional[Dict[str, Any]] = {},
        sort: Optional[Dict[str, Any]] = {},
        options: Optional[Dict[str, Any]] = {},
    ) -> API_RESPONSE:
        """
        Find a single document in the collection.
        Args:
            filter (dict, optional): Criteria to filter documents.
            projection (dict, optional): Specifies the fields to return.
            sort (dict, optional): Specifies the order in which to return the document.
            options (dict, optional): Additional options for the query.
        Returns:
            dict: The found document or None if no matching document is found.
        """
        json_query = make_payload(
            top_level="findOne",
            filter=filter,
            projection=projection,
            options=options,
            sort=sort,
        )

        response = self._post(
            document=json_query,
        )

        return response

    def vector_find_one(
        self,
        vector: List[float],
        *,
        filter: Optional[Dict[str, Any]] = None,
        fields: Optional[List[str]] = None,
        include_similarity: bool = True,
    ) -> API_DOC:
        """
        Perform a vector-based search to find a single document in the collection.
        Args:
            vector (list): The vector to search with.
            filter (dict, optional): Additional criteria to filter documents.
            fields (list, optional): Specifies the fields to return in the result.
            include_similarity (bool, optional): Whether to include similarity score in the result.
        Returns:
            dict: The found document or None if no matching document is found.
        """
        # Pre-process the included arguments
        sort, projection = self._pre_process_find(
            vector,
            fields=fields,
        )

        # Call the underlying find() method to search
        raw_find_result = self.find_one(
            filter=filter,
            projection=projection,
            sort=sort,
            options={"includeSimilarity": include_similarity},
        )

        # Post-process the return
        find_result = self._finalize_document_from_find(
            raw_find_result["data"]["document"],
            include_similarity=include_similarity,
        )

        return find_result

    def insert_one(
        self, document: API_DOC, failures_allowed: bool = False
    ) -> API_RESPONSE:
        """
        Insert a single document into the collection.
        Args:
            document (dict): The document to insert.
            failures_allowed (bool): Whether to allow failures in the insert operation.
        Returns:
            dict: The response from the database after the insert operation.
        """
        json_query = make_payload(top_level="insertOne", document=document)

        response = self._request(
            method=http_methods.POST,
            path=self.base_path,
            json_data=json_query,
            skip_error_check=failures_allowed,
        )

        return response

    def insert_many(
        self,
        documents: List[API_DOC],
        options: Optional[Dict[str, Any]] = None,
        partial_failures_allowed: bool = False,
    ) -> API_RESPONSE:
        """
        Insert multiple documents into the collection.
        Args:
            documents (list): A list of documents to insert.
            options (dict, optional): Additional options for the insert operation.
            partial_failures_allowed (bool, optional): Whether to allow partial failures in the batch.
        Returns:
            dict: The response from the database after the insert operation.
        """
        json_query = make_payload(
            top_level="insertMany", documents=documents, options=options
        )

        response = self._request(
            method=http_methods.POST,
            path=f"{self.base_path}",
            json_data=json_query,
            skip_error_check=partial_failures_allowed,
        )

        return response

    def update_one(
        self, filter: Dict[str, Any], update: Dict[str, Any]
    ) -> API_RESPONSE:
        """
        Update a single document in the collection.
        Args:
            filter (dict): Criteria to identify the document to update.
            update (dict): The update to apply to the document.
        Returns:
            dict: The response from the database after the update operation.
        """
        json_query = make_payload(top_level="updateOne", filter=filter, update=update)

        response = self._request(
            method=http_methods.POST,
            path=f"{self.base_path}",
            json_data=json_query,
        )

        return response

    def replace(self, path: str, document: API_DOC) -> API_RESPONSE:
        """
        Replace a document in the collection.
        Args:
            path (str): The path to the document to replace.
            document (dict): The new document to replace the existing one.
        Returns:
            dict: The response from the database after the replace operation.
        """
        return self._put(path=path, document=document)

    def delete(self, id: str) -> API_RESPONSE:
        # TODO: Deprecate this method
        return self.delete_one(id)

    def delete_one(self, id: str) -> API_RESPONSE:
        """
        Delete a single document from the collection based on its ID.
        Args:
            id (str): The ID of the document to delete.
        Returns:
            dict: The response from the database after the delete operation.
        """
        json_query = {
            "deleteOne": {
                "filter": {"_id": id},
            }
        }

        response = self._request(
            method=http_methods.POST, path=f"{self.base_path}", json_data=json_query
        )

        return response

    def delete_many(self, filter: Dict[str, Any]) -> API_RESPONSE:
        """
        Delete many documents from the collection based on a filter condition
        Args:
            filter (dict): Criteria to identify the documents to delete.
        Returns:
            dict: The response from the database after the delete operation.
        """
        json_query = {
            "deleteMany": {
                "filter": filter,
            }
        }

        response = self._request(
            method=http_methods.POST, path=f"{self.base_path}", json_data=json_query
        )

        return response

    def delete_subdocument(self, id: str, subdoc: str) -> API_RESPONSE:
        """
        Delete a subdocument or field from a document in the collection.
        Args:
            id (str): The ID of the document containing the subdocument.
            subdoc (str): The key of the subdocument or field to remove.
        Returns:
            dict: The response from the database after the update operation.
        """
        json_query = {
            "findOneAndUpdate": {
                "filter": {"_id": id},
                "update": {"$unset": {subdoc: ""}},
            }
        }

        response = self._request(
            method=http_methods.POST, path=f"{self.base_path}", json_data=json_query
        )

        return response

    def upsert(self, document: API_DOC) -> str:
        """
        Emulate an upsert operation for a single document in the collection.

        This method attempts to insert the document. If a document with the same _id exists, it updates the existing document.

        Args:
            document (dict): The document to insert or update.

        Returns:
            str: The _id of the inserted or updated document.
        """
        # Build the payload for the insert attempt
        result = self.insert_one(document, failures_allowed=True)

        # If the call failed, then we replace the existing doc
        if (
            "errors" in result
            and "errorCode" in result["errors"][0]
            and result["errors"][0]["errorCode"] == "DOCUMENT_ALREADY_EXISTS"
        ):
            # Now we attempt to update
            result = self.find_one_and_replace(
                replacement=document,
                filter={"_id": document["_id"]},
            )
            upserted_id = cast(str, result["data"]["document"]["_id"])
        else:
            upserted_id = cast(str, result["status"]["insertedIds"][0])

        return upserted_id


class AstraDB:
    # Initialize the shared httpx client as a class attribute
    client = httpx.Client()

    def __init__(
        self,
        token: Optional[str] = None,
        api_endpoint: Optional[str] = None,
        api_path: Optional[str] = None,
        api_version: Optional[str] = None,
        namespace: Optional[str] = None,
    ) -> None:
        """
        Initialize an Astra DB instance.
        Args:
            token (str, optional): Authentication token for Astra DB.
            api_endpoint (str, optional): API endpoint URL.
            namespace (str, optional): Namespace for the database.
        """
        if token is None or api_endpoint is None:
            raise AssertionError("Must provide token and api_endpoint")

        if namespace is None:
            logger.info(
                f"ASTRA_DB_KEYSPACE is not set. Defaulting to '{DEFAULT_KEYSPACE_NAME}'"
            )
            namespace = DEFAULT_KEYSPACE_NAME

        # Store the API token
        self.token = token

        # Set the Base URL for the API calls
        self.base_url = api_endpoint.strip("/")

        # Set the API version and path from the call
        self.api_path = (api_path or DEFAULT_JSON_API_PATH).strip("/")
        self.api_version = (api_version or DEFAULT_JSON_API_VERSION).strip("/")

        # Set the namespace
        self.namespace = namespace

        # Finally, construct the full base path
        self.base_path = f"/{self.api_path}/{self.api_version}/{self.namespace}"

    def __repr__(self) -> str:
        return f'Astra DB[endpoint="{self.base_url}"]'

    def _request(
        self,
        method: str = http_methods.POST,
        path: Optional[str] = None,
        json_data: Optional[Dict[str, Any]] = None,
        url_params: Optional[Dict[str, Any]] = None,
        skip_error_check: bool = False,
    ) -> API_RESPONSE:
        response = make_request(
            client=self.client,
            base_url=self.base_url,
            auth_header=DEFAULT_AUTH_HEADER,
            token=self.token,
            method=method,
            path=path,
            json_data=json_data,
            url_params=url_params,
        )

        responsebody = cast(API_RESPONSE, response.json())

        if not skip_error_check and "errors" in responsebody:
            raise ValueError(json.dumps(responsebody["errors"]))
        else:
            return responsebody

    def collection(self, collection_name: str) -> AstraDBCollection:
        """
        Retrieve a collection from the database.
        Args:
            collection_name (str): The name of the collection to retrieve.
        Returns:
            AstraDBCollection: The collection object.
        """
        return AstraDBCollection(collection_name=collection_name, astra_db=self)

<<<<<<< HEAD
    def get_collections(self) -> API_RESPONSE:
=======
    def get_collections(self, options=None):
>>>>>>> 14b33aae
        """
        Retrieve a list of collections from the database.
        Args:
            options (dict, optional): Options to get the collection list
        Returns:
            dict: An object containing the list of collections in the database:
                {"status": {"collections": [...]}}
        """
        # Parse the options parameter
        if options is None:
            options = {}

        json_query = make_payload(
            top_level="findCollections",
            options=options,
        )

        response = self._request(
            method=http_methods.POST,
            path=self.base_path,
            json_data=json_query,
        )

        return response

    def create_collection(
        self,
        collection_name: str,
        *,
        options: Optional[Dict[str, Any]] = None,
        dimension: Optional[int] = None,
        metric: Optional[str] = None,
    ) -> AstraDBCollection:
        """
        Create a new collection in the database.
        Args:
            collection_name (str): The name of the collection to create.
            options (dict, optional): Options for the collection.
            dimension (int, optional): Dimension for vector search.
            metric (str, optional): Metric choice for vector search.
        Returns:
            AstraDBCollection: The created collection object.
        """
        # options from named params
        vector_options = {
            k: v
            for k, v in {
                "dimension": dimension,
                "metric": metric,
            }.items()
            if v is not None
        }

        # overlap/merge with stuff in options.vector
        dup_params = set((options or {}).get("vector", {}).keys()) & set(
            vector_options.keys()
        )

        # If any params are duplicated, we raise an error
        if dup_params:
            dups = ", ".join(sorted(dup_params))
            raise ValueError(
                f"Parameter(s) {dups} passed both to the method and in the options"
            )

        # Build our options dictionary if we have vector options
        if vector_options:
            options = options or {}
            options["vector"] = {
                **options.get("vector", {}),
                **vector_options,
            }
            if "dimension" not in options["vector"]:
                raise ValueError("Must pass dimension for vector collections")

        # Build the final json payload
        jsondata = {
            k: v
            for k, v in {"name": collection_name, "options": options}.items()
            if v is not None
        }

        # Make the request to the endpoint
        self._request(
            method=http_methods.POST,
            path=f"{self.base_path}",
            json_data={"createCollection": jsondata},
        )

        # Get the instance object as the return of the call
        return AstraDBCollection(astra_db=self, collection_name=collection_name)

    def delete_collection(self, collection_name: str) -> API_RESPONSE:
        """
        Delete a collection from the database.
        Args:
            collection_name (str): The name of the collection to delete.
        Returns:
            dict: The response from the database.
        """
        # Make sure we provide a collection name
        if not collection_name:
            raise ValueError("Must provide a collection name")

        response = self._request(
            method=http_methods.POST,
            path=f"{self.base_path}",
            json_data={"deleteCollection": {"name": collection_name}},
        )

        return response

    def truncate_collection(self, collection_name: str):
        """
        Truncate a collection in the database.
        Args:
            collection_name (str): The name of the collection to truncate.
        Returns:
            dict: The response from the database.
        """
        # Make sure we provide a collection name
        if not collection_name:
            raise ValueError("Must provide a collection name")

        # Retrieve the required collections from DB
        collections = self.get_collections(options={"explain": "true"})
        matches = [
            col
            for col in collections["status"]["collections"]
            if col["name"] == collection_name
        ]

        # If we didn't find it, raise an error
        if matches == []:
            raise ValueError(f"Collection {collection_name} not found")

        # Otherwise we found it, so get the collection
        existing_collection = matches[0]

        # We found it, so let's delete it
        self.delete_collection(collection_name)

        # End the function by returning the the new collection
        return self.create_collection(
            collection_name,
            options=existing_collection.get("options"),
        )<|MERGE_RESOLUTION|>--- conflicted
+++ resolved
@@ -359,17 +359,14 @@
 
         return response
 
-<<<<<<< HEAD
     def find_one_and_replace(
         self,
+        replacement: Optional[Dict[str, Any]] = None,
+        *,
         sort: Optional[Dict[str, Any]] = {},
         filter: Optional[Dict[str, Any]] = None,
-        replacement: Optional[Dict[str, Any]] = None,
         options: Optional[Dict[str, Any]] = None,
     ) -> API_RESPONSE:
-=======
-    def find_one_and_replace(self, replacement, *, filter=None, sort={}, options=None):
->>>>>>> 14b33aae
         """
         Find a single document and replace it.
         Args:
@@ -840,11 +837,7 @@
         """
         return AstraDBCollection(collection_name=collection_name, astra_db=self)
 
-<<<<<<< HEAD
-    def get_collections(self) -> API_RESPONSE:
-=======
-    def get_collections(self, options=None):
->>>>>>> 14b33aae
+    def get_collections(self, options: Optional[Dict[str, Any]] = None) -> API_RESPONSE:
         """
         Retrieve a list of collections from the database.
         Args:
@@ -957,7 +950,7 @@
 
         return response
 
-    def truncate_collection(self, collection_name: str):
+    def truncate_collection(self, collection_name: str) -> API_RESPONSE:
         """
         Truncate a collection in the database.
         Args:
