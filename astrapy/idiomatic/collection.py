# Copyright DataStax, Inc.
#
# Licensed under the Apache License, Version 2.0 (the "License");
# you may not use this file except in compliance with the License.
# You may obtain a copy of the License at
#
# http://www.apache.org/licenses/LICENSE-2.0
#
# Unless required by applicable law or agreed to in writing, software
# distributed under the License is distributed on an "AS IS" BASIS,
# WITHOUT WARRANTIES OR CONDITIONS OF ANY KIND, either express or implied.
# See the License for the specific language governing permissions and
# limitations under the License.

from __future__ import annotations

import json
from typing import Any, Dict, Optional, TypedDict

from astrapy.db import AstraDBCollection, AsyncAstraDBCollection
from astrapy.idiomatic.utils import raise_unsupported_parameter, unsupported
from astrapy.idiomatic.database import AsyncDatabase, Database
from astrapy.idiomatic.results import DeleteResult, InsertOneResult


class CollectionConstructorParams(TypedDict):
    database: Database
    name: str
    namespace: Optional[str]
    caller_name: Optional[str]
    caller_version: Optional[str]


class AsyncCollectionConstructorParams(TypedDict):
    database: AsyncDatabase
    name: str
    namespace: Optional[str]
    caller_name: Optional[str]
    caller_version: Optional[str]


class Collection:
    def __init__(
        self,
        database: Database,
        name: str,
        *,
        namespace: Optional[str] = None,
        caller_name: Optional[str] = None,
        caller_version: Optional[str] = None,
    ) -> None:
        self._constructor_params: CollectionConstructorParams = {
            "database": database,
            "name": name,
            "namespace": namespace,
            "caller_name": caller_name,
            "caller_version": caller_version,
        }
        self._astra_db_collection = AstraDBCollection(
            collection_name=name,
            astra_db=database._astra_db,
            namespace=namespace,
            caller_name=caller_name,
            caller_version=caller_version,
        )

    def __repr__(self) -> str:
        return f'{self.__class__.__name__}[_astra_db_collection="{self._astra_db_collection}"]'

    def __eq__(self, other: Any) -> bool:
        if isinstance(other, Collection):
            return self._astra_db_collection == other._astra_db_collection
        else:
            return False

    def copy(self) -> Collection:
        return Collection(**self._constructor_params)

    def to_async(self) -> AsyncCollection:
        return AsyncCollection(
            **{  # type: ignore[arg-type]
                **self._constructor_params,
                **{"database": self._constructor_params["database"].to_async()},
            }
        )

    def set_caller(
        self,
        caller_name: Optional[str] = None,
        caller_version: Optional[str] = None,
    ) -> None:
        self._astra_db_collection.set_caller(
            caller_name=caller_name,
            caller_version=caller_version,
        )

<<<<<<< HEAD
    def drop(self, collection_name: str) -> API_RESPONSE:
        return self.database.delete_collection(collection_name)
=======
    def insert_one(
        self,
        document: Dict[str, Any],
        *,
        bypass_document_validation: Optional[bool] = None,
    ) -> InsertOneResult:
        if bypass_document_validation:
            raise_unsupported_parameter(
                class_name=self.__class__.__name__,
                method_name="insert_one",
                parameter_name="bypass_document_validation",
            )
        io_response = self._astra_db_collection.insert_one(document)
        if "insertedIds" in io_response.get("status", {}):
            if io_response["status"]["insertedIds"]:
                inserted_id = io_response["status"]["insertedIds"][0]
                return InsertOneResult(
                    inserted_id=inserted_id,
                )
            else:
                raise ValueError(
                    "Could not complete a insert_one operation. "
                    f"(gotten '${json.dumps(io_response)}')"
                )
        else:
            raise ValueError(
                "Could not complete a insert_one operation. "
                f"(gotten '${json.dumps(io_response)}')"
            )

    def count_documents(
        self,
        filter: Dict[str, Any],
        *,
        skip: Optional[int] = None,
        limit: Optional[int] = None,
    ) -> int:
        if skip:
            raise_unsupported_parameter(
                class_name=self.__class__.__name__,
                method_name="count_documents",
                parameter_name="skip",
            )
        if limit:
            raise_unsupported_parameter(
                class_name=self.__class__.__name__,
                method_name="count_documents",
                parameter_name="limit",
            )
        cd_response = self._astra_db_collection.count_documents(filter=filter)
        if "count" in cd_response.get("status", {}):
            return cd_response["status"]["count"]  # type: ignore[no-any-return]
        else:
            raise ValueError(
                "Could not complete a count_documents operation. "
                f"(gotten '${json.dumps(cd_response)}')"
            )

    def delete_one(
        self,
        filter: Dict[str, Any],
        *,
        let: Optional[int] = None,
    ) -> DeleteResult:
        if let:
            raise_unsupported_parameter(
                class_name=self.__class__.__name__,
                method_name="delete_one",
                parameter_name="let",
            )
        do_response = self._astra_db_collection.delete_one_filter(filter=filter)
        if "deletedCount" in do_response.get("status", {}):
            deleted_count = do_response["status"]["deletedCount"]
            if deleted_count == -1:
                return DeleteResult(
                    deleted_count=None,
                    raw_result=do_response,
                )
            else:
                # expected a non-negative integer:
                return DeleteResult(
                    deleted_count=deleted_count,
                    raw_result=do_response,
                )
        else:
            raise ValueError(
                "Could not complete a delete_one operation. "
                f"(gotten '${json.dumps(do_response)}')"
            )

    def delete_many(
        self,
        filter: Dict[str, Any],
        *,
        let: Optional[int] = None,
    ) -> DeleteResult:
        if let:
            raise_unsupported_parameter(
                class_name=self.__class__.__name__,
                method_name="delete_many",
                parameter_name="let",
            )
        dm_response = self._astra_db_collection.delete_many(filter=filter)
        if "deletedCount" in dm_response.get("status", {}):
            deleted_count = dm_response["status"]["deletedCount"]
            if deleted_count == -1:
                return DeleteResult(
                    deleted_count=None,
                    raw_result=dm_response,
                )
            else:
                # expected a non-negative integer:
                return DeleteResult(
                    deleted_count=deleted_count,
                    raw_result=dm_response,
                )
        else:
            raise ValueError(
                "Could not complete a delete_many operation. "
                f"(gotten '${json.dumps(dm_response)}')"
            )
>>>>>>> ed88549d

    @unsupported
    def find_raw_batches(*pargs: Any, **kwargs: Any) -> Any: ...

    @unsupported
    def aggregate(*pargs: Any, **kwargs: Any) -> Any: ...

    @unsupported
    def aggregate_raw_batches(*pargs: Any, **kwargs: Any) -> Any: ...

    @unsupported
    def watch(*pargs: Any, **kwargs: Any) -> Any: ...

    @unsupported
    def rename(*pargs: Any, **kwargs: Any) -> Any: ...

    @unsupported
    def create_index(*pargs: Any, **kwargs: Any) -> Any: ...

    @unsupported
    def create_indexes(*pargs: Any, **kwargs: Any) -> Any: ...

    @unsupported
    def drop_index(*pargs: Any, **kwargs: Any) -> Any: ...

    @unsupported
    def drop_indexes(*pargs: Any, **kwargs: Any) -> Any: ...

    @unsupported
    def list_indexes(*pargs: Any, **kwargs: Any) -> Any: ...

    @unsupported
    def index_information(*pargs: Any, **kwargs: Any) -> Any: ...

    @unsupported
    def create_search_index(*pargs: Any, **kwargs: Any) -> Any: ...

    @unsupported
    def create_search_indexes(*pargs: Any, **kwargs: Any) -> Any: ...

    @unsupported
    def drop_search_index(*pargs: Any, **kwargs: Any) -> Any: ...

    @unsupported
    def list_search_indexes(*pargs: Any, **kwargs: Any) -> Any: ...

    @unsupported
    def update_search_index(*pargs: Any, **kwargs: Any) -> Any: ...

    @unsupported
    def distinct(*pargs: Any, **kwargs: Any) -> Any: ...


class AsyncCollection:
    def __init__(
        self,
        database: AsyncDatabase,
        name: str,
        *,
        namespace: Optional[str] = None,
        caller_name: Optional[str] = None,
        caller_version: Optional[str] = None,
    ) -> None:
        self._constructor_params: AsyncCollectionConstructorParams = {
            "database": database,
            "name": name,
            "namespace": namespace,
            "caller_name": caller_name,
            "caller_version": caller_version,
        }
        self._astra_db_collection = AsyncAstraDBCollection(
            collection_name=name,
            astra_db=database._astra_db,
            namespace=namespace,
            caller_name=caller_name,
            caller_version=caller_version,
        )

    def __repr__(self) -> str:
        return f'{self.__class__.__name__}[_astra_db_collection="{self._astra_db_collection}"]'

    def __eq__(self, other: Any) -> bool:
        if isinstance(other, AsyncCollection):
            return self._astra_db_collection == other._astra_db_collection
        else:
            return False

    def copy(self) -> AsyncCollection:
        return AsyncCollection(**self._constructor_params)

    def to_sync(self) -> Collection:
        return Collection(
            **{  # type: ignore[arg-type]
                **self._constructor_params,
                **{"database": self._constructor_params["database"].to_sync()},
            }
        )

    def set_caller(
        self,
        caller_name: Optional[str] = None,
        caller_version: Optional[str] = None,
    ) -> None:
        self._astra_db_collection.set_caller(
            caller_name=caller_name,
            caller_version=caller_version,
        )

<<<<<<< HEAD
    async def drop(self, collection_name: str) -> API_RESPONSE:
        return await self.database.delete_collection(collection_name)

=======
    async def insert_one(
        self,
        document: Dict[str, Any],
        *,
        bypass_document_validation: Optional[bool] = None,
    ) -> InsertOneResult:
        if bypass_document_validation:
            raise_unsupported_parameter(
                class_name=self.__class__.__name__,
                method_name="insert_one",
                parameter_name="bypass_document_validation",
            )
        io_response = await self._astra_db_collection.insert_one(document)
        if "insertedIds" in io_response.get("status", {}):
            if io_response["status"]["insertedIds"]:
                inserted_id = io_response["status"]["insertedIds"][0]
                return InsertOneResult(
                    inserted_id=inserted_id,
                )
            else:
                raise ValueError(
                    "Could not complete a insert_one operation. "
                    f"(gotten '${json.dumps(io_response)}')"
                )
        else:
            raise ValueError(
                "Could not complete a insert_one operation. "
                f"(gotten '${json.dumps(io_response)}')"
            )

    async def count_documents(
        self,
        filter: Dict[str, Any],
        *,
        skip: Optional[int] = None,
        limit: Optional[int] = None,
    ) -> int:
        if skip:
            raise_unsupported_parameter(
                class_name=self.__class__.__name__,
                method_name="count_documents",
                parameter_name="skip",
            )
        if limit:
            raise_unsupported_parameter(
                class_name=self.__class__.__name__,
                method_name="count_documents",
                parameter_name="limit",
            )
        cd_response = await self._astra_db_collection.count_documents(filter=filter)
        if "count" in cd_response.get("status", {}):
            return cd_response["status"]["count"]  # type: ignore[no-any-return]
        else:
            raise ValueError(
                "Could not complete a count_documents operation. "
                f"(gotten '${json.dumps(cd_response)}')"
            )

    async def delete_one(
        self,
        filter: Dict[str, Any],
        *,
        let: Optional[int] = None,
    ) -> DeleteResult:
        if let:
            raise_unsupported_parameter(
                class_name=self.__class__.__name__,
                method_name="delete_one",
                parameter_name="let",
            )
        do_response = await self._astra_db_collection.delete_one_filter(filter=filter)
        if "deletedCount" in do_response.get("status", {}):
            deleted_count = do_response["status"]["deletedCount"]
            if deleted_count == -1:
                return DeleteResult(
                    deleted_count=None,
                    raw_result=do_response,
                )
            else:
                # expected a non-negative integer:
                return DeleteResult(
                    deleted_count=deleted_count,
                    raw_result=do_response,
                )
        else:
            raise ValueError(
                "Could not complete a delete_one operation. "
                f"(gotten '${json.dumps(do_response)}')"
            )

    async def delete_many(
        self,
        filter: Dict[str, Any],
        *,
        let: Optional[int] = None,
    ) -> DeleteResult:
        if let:
            raise_unsupported_parameter(
                class_name=self.__class__.__name__,
                method_name="delete_many",
                parameter_name="let",
            )
        dm_response = await self._astra_db_collection.delete_many(filter=filter)
        if "deletedCount" in dm_response.get("status", {}):
            deleted_count = dm_response["status"]["deletedCount"]
            if deleted_count == -1:
                return DeleteResult(
                    deleted_count=None,
                    raw_result=dm_response,
                )
            else:
                # expected a non-negative integer:
                return DeleteResult(
                    deleted_count=deleted_count,
                    raw_result=dm_response,
                )
        else:
            raise ValueError(
                "Could not complete a delete_many operation. "
                f"(gotten '${json.dumps(dm_response)}')"
            )
>>>>>>> ed88549d

    @unsupported
    async def find_raw_batches(*pargs: Any, **kwargs: Any) -> Any: ...

    @unsupported
    async def aggregate(*pargs: Any, **kwargs: Any) -> Any: ...

    @unsupported
    async def aggregate_raw_batches(*pargs: Any, **kwargs: Any) -> Any: ...

    @unsupported
    async def watch(*pargs: Any, **kwargs: Any) -> Any: ...

    @unsupported
    async def rename(*pargs: Any, **kwargs: Any) -> Any: ...

    @unsupported
    async def create_index(*pargs: Any, **kwargs: Any) -> Any: ...

    @unsupported
    async def create_indexes(*pargs: Any, **kwargs: Any) -> Any: ...

    @unsupported
    async def drop_index(*pargs: Any, **kwargs: Any) -> Any: ...

    @unsupported
    async def drop_indexes(*pargs: Any, **kwargs: Any) -> Any: ...

    @unsupported
    async def list_indexes(*pargs: Any, **kwargs: Any) -> Any: ...

    @unsupported
    async def index_information(*pargs: Any, **kwargs: Any) -> Any: ...

    @unsupported
    async def create_search_index(*pargs: Any, **kwargs: Any) -> Any: ...

    @unsupported
    async def create_search_indexes(*pargs: Any, **kwargs: Any) -> Any: ...

    @unsupported
    async def drop_search_index(*pargs: Any, **kwargs: Any) -> Any: ...

    @unsupported
    async def list_search_indexes(*pargs: Any, **kwargs: Any) -> Any: ...

    @unsupported
    async def update_search_index(*pargs: Any, **kwargs: Any) -> Any: ...

    @unsupported
    async def distinct(*pargs: Any, **kwargs: Any) -> Any: ...<|MERGE_RESOLUTION|>--- conflicted
+++ resolved
@@ -94,10 +94,6 @@
             caller_version=caller_version,
         )
 
-<<<<<<< HEAD
-    def drop(self, collection_name: str) -> API_RESPONSE:
-        return self.database.delete_collection(collection_name)
-=======
     def insert_one(
         self,
         document: Dict[str, Any],
@@ -219,7 +215,9 @@
                 "Could not complete a delete_many operation. "
                 f"(gotten '${json.dumps(dm_response)}')"
             )
->>>>>>> ed88549d
+
+    def drop(self, name_or_collection: Union[str, AsyncCollection]) -> None:
+        return self._astra_db_collection.astra_db.delete_collection(name_or_collection)
 
     @unsupported
     def find_raw_batches(*pargs: Any, **kwargs: Any) -> Any: ...
@@ -328,11 +326,6 @@
             caller_version=caller_version,
         )
 
-<<<<<<< HEAD
-    async def drop(self, collection_name: str) -> API_RESPONSE:
-        return await self.database.delete_collection(collection_name)
-
-=======
     async def insert_one(
         self,
         document: Dict[str, Any],
@@ -454,7 +447,10 @@
                 "Could not complete a delete_many operation. "
                 f"(gotten '${json.dumps(dm_response)}')"
             )
->>>>>>> ed88549d
+
+    async def drop(self, name_or_collection: Union[str, AsyncCollection]) -> None:
+        return await self._astra_db_collection.astra_db.delete_collection(name_or_collection)
+
 
     @unsupported
     async def find_raw_batches(*pargs: Any, **kwargs: Any) -> Any: ...
