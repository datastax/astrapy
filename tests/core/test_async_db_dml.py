--- conflicted
+++ resolved
@@ -387,15 +387,9 @@
         for doc_idx, _id in enumerate(_ids0)
     ]
 
-<<<<<<< HEAD
-    responses0: list[dict[str, Any] | Exception] = (
-        await async_writable_v_collection.chunked_insert_many(documents0, chunk_size=3)
-    )
-=======
-    responses0: List[
-        Union[Dict[str, Any], Exception]
+    responses0: list[
+        dict[str, Any] | Exception
     ] = await async_writable_v_collection.chunked_insert_many(documents0, chunk_size=3)
->>>>>>> a10fcc84
     assert responses0 is not None
     inserted_ids0 = [
         ins_id
