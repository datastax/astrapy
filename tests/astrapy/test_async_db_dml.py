--- conflicted
+++ resolved
@@ -713,10 +713,9 @@
     assert response1["data"]["document"] == document1
 
 
-<<<<<<< HEAD
 @pytest.mark.describe("upsert should catch general errors from API")
 async def test_upsert_api_errors(
-    async_writable_vector_collection: AsyncAstraDBCollection,
+    async_writable_v_collection: AsyncAstraDBCollection,
 ) -> None:
     _id0 = str(uuid.uuid4())
     _id1 = str(uuid.uuid4())
@@ -726,7 +725,7 @@
         "nature": "good vector",
         "$vector": [10, 11],
     }
-    upsert_result0 = await async_writable_vector_collection.upsert(document0a)
+    upsert_result0 = await async_writable_v_collection.upsert(document0a)
     assert upsert_result0 == _id0
 
     # triggering an API error for the already-exists path of the upsert
@@ -736,7 +735,7 @@
         "$vector": [10, 11, 999, -153],
     }
     with pytest.raises(ValueError):
-        _ = await async_writable_vector_collection.upsert(document0b)
+        _ = await async_writable_v_collection.upsert(document0b)
 
     # triggering an API error for the already-exists path of the upsert
     document1 = {
@@ -745,13 +744,10 @@
         "$vector": [10, 11, 999, -153],
     }
     with pytest.raises(ValueError):
-        _ = await async_writable_vector_collection.upsert(document1)
-
-
-@pytest.mark.describe("update_one to create a subdocument, not through vector")
-=======
+        _ = await async_writable_v_collection.upsert(document1)
+
+
 @pytest.mark.describe("update_one to create a subdocument, not through vector (async)")
->>>>>>> 3ec85d44
 async def test_update_one_create_subdocument_novector(
     async_writable_v_collection: AsyncAstraDBCollection,
 ) -> None:
