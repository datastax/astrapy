# Copyright DataStax, Inc.
#
# Licensed under the Apache License, Version 2.0 (the "License");
# you may not use this file except in compliance with the License.
# You may obtain a copy of the License at
#
# http://www.apache.org/licenses/LICENSE-2.0
#
# Unless required by applicable law or agreed to in writing, software
# distributed under the License is distributed on an "AS IS" BASIS,
# WITHOUT WARRANTIES OR CONDITIONS OF ANY KIND, either express or implied.
# See the License for the specific language governing permissions and
# limitations under the License.

"""
Tests for the `db.py` parts on data manipulation "standard" methods
(i.e. non `vector_*` methods)
"""

import uuid
import datetime
import logging
from typing import Any, cast, Dict, Iterable, List, Literal, Optional, Union

import pytest

from astrapy.api import APIRequestError
from astrapy.types import API_DOC
from astrapy.db import AsyncAstraDB, AsyncAstraDBCollection


logger = logging.getLogger(__name__)


@pytest.mark.describe("should fail clearing a non-existent collection (async)")
async def test_clear_collection_fail(async_db: AsyncAstraDB) -> None:
    with pytest.raises(APIRequestError):
        await (await async_db.collection("this$does%not exist!!!")).clear()


@pytest.mark.describe("should truncate a nonvector collection through AstraDB (async)")
async def test_truncate_nonvector_collection_through_astradb(
    async_db: AsyncAstraDB,
    async_empty_nonv_collection: AsyncAstraDBCollection,
) -> None:
    await async_empty_nonv_collection.insert_one({"a": 1})
    assert len((await async_empty_nonv_collection.find())["data"]["documents"]) == 1
    with pytest.warns(DeprecationWarning):
        tr_response_col = await async_db.truncate_collection(
            async_empty_nonv_collection.collection_name
        )
    assert len((await async_empty_nonv_collection.find())["data"]["documents"]) == 0
    assert isinstance(tr_response_col, AsyncAstraDBCollection)
    assert (
        tr_response_col.collection_name == async_empty_nonv_collection.collection_name
    )


@pytest.mark.describe("should truncate a collection through AstraDB (async)")
async def test_truncate_vector_collection_through_astradb(
    async_db: AsyncAstraDB,
    async_empty_v_collection: AsyncAstraDBCollection,
) -> None:
    await async_empty_v_collection.insert_one({"a": 1, "$vector": [0.1, 0.2]})
    assert len((await async_empty_v_collection.find())["data"]["documents"]) == 1
    with pytest.warns(DeprecationWarning):
        tr_response_col = await async_db.truncate_collection(
            async_empty_v_collection.collection_name
        )
    assert len((await async_empty_v_collection.find())["data"]["documents"]) == 0
    assert isinstance(tr_response_col, AsyncAstraDBCollection)
    assert tr_response_col.collection_name == async_empty_v_collection.collection_name


@pytest.mark.describe("should clear a nonvector collection (async)")
async def test_clear_nonvector_collection(
    async_empty_nonv_collection: AsyncAstraDBCollection,
) -> None:
    await async_empty_nonv_collection.insert_one({"a": 1})
    assert len((await async_empty_nonv_collection.find())["data"]["documents"]) == 1
    tr_response = await async_empty_nonv_collection.clear()
    assert len((await async_empty_nonv_collection.find())["data"]["documents"]) == 0
    assert tr_response["status"]["deletedCount"] == -1


@pytest.mark.describe("should clear a collection (async)")
async def test_clear_vector_collection(
    async_empty_v_collection: AsyncAstraDBCollection,
) -> None:
    await async_empty_v_collection.insert_one({"a": 1, "$vector": [0.1, 0.2]})
    assert len((await async_empty_v_collection.find())["data"]["documents"]) == 1
    tr_response = await async_empty_v_collection.clear()
    assert len((await async_empty_v_collection.find())["data"]["documents"]) == 0
    assert tr_response["status"]["deletedCount"] == -1


@pytest.mark.describe("find_one, not through vector (async)")
async def test_find_one_filter_novector(
    async_readonly_v_collection: AsyncAstraDBCollection,
) -> None:
    response = await async_readonly_v_collection.find_one(
        filter={"_id": "1"},
    )
    document = response["data"]["document"]
    assert document["text"] == "Sample entry number <1>"
    assert (
        document.keys() ^ {"_id", "text", "otherfield", "anotherfield", "$vector"}
        == set()
    )

    response_not_by_id = await async_readonly_v_collection.find_one(
        filter={"text": "Sample entry number <1>"},
    )
    document_not_by_id = response_not_by_id["data"]["document"]
    assert document_not_by_id["_id"] == "1"
    assert (
        document_not_by_id.keys()
        ^ {"_id", "text", "otherfield", "anotherfield", "$vector"}
        == set()
    )

    response_no = await async_readonly_v_collection.find_one(
        filter={"_id": "Z"},
    )
    document_no = response_no["data"]["document"]
    assert document_no is None

    response_no_not_by_id = await async_readonly_v_collection.find_one(
        filter={"text": "No such text."},
    )
    document_no_not_by_id = response_no_not_by_id["data"]["document"]
    assert document_no_not_by_id is None


@pytest.mark.describe("find, not through vector (async)")
async def test_find_filter_novector(
    async_readonly_v_collection: AsyncAstraDBCollection,
) -> None:
    response_n2 = await async_readonly_v_collection.find(
        filter={"anotherfield": "alpha"},
    )
    documents_n2 = response_n2["data"]["documents"]
    assert isinstance(documents_n2, list)
    assert {document["_id"] for document in documents_n2} == {"1", "2"}

    response_n1 = await async_readonly_v_collection.find(
        filter={"anotherfield": "alpha"},
        options={"limit": 1},
    )
    documents_n1 = response_n1["data"]["documents"]
    assert isinstance(documents_n1, list)
    assert len(documents_n1) == 1
    assert documents_n1[0]["_id"] in {"1", "2"}


@pytest.mark.describe("obey projection in find and find_one (async)")
async def test_find_find_one_projection(
    async_readonly_v_collection: AsyncAstraDBCollection,
) -> None:
    query = [0.2, 0.6]
    sort = {"$vector": query}
    options = {"limit": 1}

    projs: List[Optional[Dict[str, Literal[1]]]] = [
        None,
        {},
        {"text": 1},
        {"$vector": 1},
        {"text": 1, "$vector": 1},
    ]
    exp_fieldsets = [
        {"$vector", "_id", "otherfield", "anotherfield", "text"},
        {"$vector", "_id", "otherfield", "anotherfield", "text"},
        {"_id", "text"},
        {"$vector", "_id"},
        {"$vector", "_id", "text"},
    ]
    for proj, exp_fields in zip(projs, exp_fieldsets):
        response_n = await async_readonly_v_collection.find(
            sort=sort, options=options, projection=proj
        )
        fields = set(response_n["data"]["documents"][0].keys())
        assert fields == exp_fields
        #
        response_1 = await async_readonly_v_collection.find_one(
            sort=sort, projection=proj
        )
        fields = set(response_1["data"]["document"].keys())
        assert fields == exp_fields


<<<<<<< HEAD
@pytest.mark.describe("should coerce vectors in the find sort argument")
async def test_find_float32(
    async_readonly_vector_collection: AsyncAstraDBCollection,
) -> None:
    def ite() -> Iterable[str]:
        for v in [0.1, 0.2]:
            yield f"{v}"

    # we surreptitously trick typing here
    sort = {"$vector": cast(List[float], ite())}
    options = {"limit": 5}

    response = await async_readonly_vector_collection.find(sort=sort, options=options)
    assert isinstance(response["data"]["documents"], list)


@pytest.mark.describe("find through vector")
async def test_find(async_readonly_vector_collection: AsyncAstraDBCollection) -> None:
=======
@pytest.mark.describe("find through vector (async)")
async def test_find(
    async_readonly_v_collection: AsyncAstraDBCollection,
) -> None:
>>>>>>> fa9dae0a
    sort = {"$vector": [0.2, 0.6]}
    options = {"limit": 100}

    response = await async_readonly_v_collection.find(sort=sort, options=options)
    assert isinstance(response["data"]["documents"], list)


@pytest.mark.describe("proper error raising in find (async)")
async def test_find_error(
    async_readonly_v_collection: AsyncAstraDBCollection,
) -> None:
    """Wrong type of arguments should raise an API error (ValueError)."""
    sort = {"$vector": [0, "clearly not a list of floats!"]}
    options = {"limit": 100}

    with pytest.raises(APIRequestError):
        await async_readonly_v_collection.find(sort=sort, options=options)


@pytest.mark.describe("find through vector, without explicit limit (async)")
async def test_find_limitless(
    async_readonly_v_collection: AsyncAstraDBCollection,
) -> None:
    sort = {"$vector": [0.2, 0.6]}
    projection = {"$vector": 1}

    response = await async_readonly_v_collection.find(sort=sort, projection=projection)
    assert response is not None
    assert isinstance(response["data"]["documents"], list)


@pytest.mark.describe("correctly count documents according to predicate (async)")
async def test_count_documents(
    async_readonly_v_collection: AsyncAstraDBCollection,
) -> None:
    c_all_response0 = await async_readonly_v_collection.count_documents()
    assert c_all_response0["status"]["count"] == 3

    c_all_response1 = await async_readonly_v_collection.count_documents(filter={})
    assert c_all_response1["status"]["count"] == 3

    c_pred_response = await async_readonly_v_collection.count_documents(
        filter={"anotherfield": "alpha"}
    )
    assert c_pred_response["status"]["count"] == 2

    c_no_response = await async_readonly_v_collection.count_documents(
        filter={"false_field": 137}
    )
    assert c_no_response["status"]["count"] == 0


@pytest.mark.describe("insert_one, w/out _id, w/out vector (async)")
async def test_create_document(
    async_writable_v_collection: AsyncAstraDBCollection,
) -> None:
    i_vector = [0.3, 0.5]
    id_v_i = str(uuid.uuid4())
    result_v_i = await async_writable_v_collection.insert_one(
        {
            "_id": id_v_i,
            "a": 1,
            "$vector": i_vector,
        }
    )
    assert result_v_i["status"]["insertedIds"] == [id_v_i]
    assert (
        await async_writable_v_collection.find_one(
            {"_id": result_v_i["status"]["insertedIds"][0]}
        )
    )["data"]["document"]["a"] == 1

    id_n_i = str(uuid.uuid4())
    result_n_i = await async_writable_v_collection.insert_one(
        {
            "_id": id_n_i,
            "a": 2,
        }
    )
    assert result_n_i["status"]["insertedIds"] == [id_n_i]
    assert (
        await async_writable_v_collection.find_one(
            {"_id": result_n_i["status"]["insertedIds"][0]}
        )
    )["data"]["document"]["a"] == 2

    with pytest.raises(ValueError):
        await async_writable_v_collection.insert_one(
            {
                "_id": id_n_i,
                "a": 3,
            }
        )

    result_v_n = await async_writable_v_collection.insert_one(
        {
            "a": 4,
            "$vector": i_vector,
        }
    )
    assert isinstance(result_v_n["status"]["insertedIds"], list)
    assert isinstance(result_v_n["status"]["insertedIds"][0], str)
    assert len(result_v_n["status"]["insertedIds"]) == 1
    assert (
        await async_writable_v_collection.find_one(
            {"_id": result_v_n["status"]["insertedIds"][0]}
        )
    )["data"]["document"]["a"] == 4

    result_n_n = await async_writable_v_collection.insert_one(
        {
            "a": 5,
        }
    )
    assert isinstance(result_n_n["status"]["insertedIds"], list)
    assert isinstance(result_n_n["status"]["insertedIds"][0], str)
    assert len(result_n_n["status"]["insertedIds"]) == 1
    assert (
        await async_writable_v_collection.find_one(
            {"_id": result_n_n["status"]["insertedIds"][0]}
        )
    )["data"]["document"]["a"] == 5


<<<<<<< HEAD
@pytest.mark.describe("should coerce vectors to plain lists of floats")
async def test_insert_float32(
    async_writable_vector_collection: AsyncAstraDBCollection, N: int = 2
) -> None:
    _id0 = str(uuid.uuid4())
    document = {
        "_id": _id0,
        "name": "Coerce",
        "$vector": [f"{(i+1)/N+2:.4f}" for i in range(N)],
    }
    response = await async_writable_vector_collection.insert_one(document)
    assert response is not None
    inserted_ids = response["status"]["insertedIds"]
    assert len(inserted_ids) == 1
    assert inserted_ids[0] == _id0


@pytest.mark.describe("insert_many")
=======
@pytest.mark.describe("insert_many (async)")
>>>>>>> fa9dae0a
async def test_insert_many(
    async_writable_v_collection: AsyncAstraDBCollection,
) -> None:
    _id0 = str(uuid.uuid4())
    _id2 = str(uuid.uuid4())
    documents: List[API_DOC] = [
        {
            "_id": _id0,
            "name": "Abba",
            "traits": [10, 9, 3],
            "$vector": [0.6, 0.2],
        },
        {
            "name": "Bacchus",
            "happy": True,
        },
        {
            "_id": _id2,
            "name": "Ciccio",
            "description": "The third in this list",
            "$vector": [0.4, 0.3],
        },
    ]

    response = await async_writable_v_collection.insert_many(documents)
    assert response is not None
    inserted_ids = set(response["status"]["insertedIds"])
    assert len(inserted_ids - {_id0, _id2}) == 1
    assert isinstance(list(inserted_ids - {_id0, _id2})[0], str)


@pytest.mark.describe("chunked_insert_many (async)")
async def test_chunked_insert_many(
    async_writable_v_collection: AsyncAstraDBCollection,
) -> None:
    _ids0 = [str(uuid.uuid4()) for _ in range(20)]
    documents0: List[API_DOC] = [
        {
            "_id": _id,
            "specs": {
                "gen": "0",
                "doc_idx": doc_idx,
            },
            "$vector": [1, doc_idx],
        }
        for doc_idx, _id in enumerate(_ids0)
    ]

    responses0: List[
        Union[Dict[str, Any], Exception]
    ] = await async_writable_v_collection.chunked_insert_many(documents0, chunk_size=3)
    assert responses0 is not None
    inserted_ids0 = [
        ins_id
        for response in responses0
        if isinstance(response, dict)  # Add type check here
        for ins_id in response["status"]["insertedIds"]
    ]
    # unordered inserts: this only has to be a set equality
    assert set(inserted_ids0) == set(_ids0)

    response0a = await async_writable_v_collection.find_one(filter={"_id": _ids0[0]})
    assert response0a is not None
    assert response0a["data"]["document"] == documents0[0]

    # partial overlap of IDs for failure modes
    _ids1 = [
        _id0 if idx % 3 == 0 else str(uuid.uuid4()) for idx, _id0 in enumerate(_ids0)
    ]
    documents1: List[API_DOC] = [
        {
            "_id": _id,
            "specs": {
                "gen": "1",
                "doc_idx": doc_idx,
            },
            "$vector": [1, doc_idx],
        }
        for doc_idx, _id in enumerate(_ids1)
    ]

    with pytest.raises(ValueError):
        _ = await async_writable_v_collection.chunked_insert_many(
            documents1,
            chunk_size=3,
            options={"ordered": True},
        )

    responses1_ok = await async_writable_v_collection.chunked_insert_many(
        documents1,
        chunk_size=3,
        options={"ordered": False},
        partial_failures_allowed=True,
    )
    inserted_ids1 = [
        ins_id
        for response in responses1_ok
        if isinstance(response, dict)
        and "status" in response
        and "insertedIds" in response["status"]
        for ins_id in response["status"]["insertedIds"]
    ]
    # insertions that succeeded are those with a new ID
    assert set(inserted_ids1) == set(_ids1) - set(_ids0)
    # we can check that the failures are as many as the preexisting docs
    errors1 = [
        err
        for response in responses1_ok
        if isinstance(response, dict) and "errors" in response
        for err in response["errors"]
    ]
    assert len(set(_ids0) & set(_ids1)) == len(errors1)


@pytest.mark.describe("chunked_insert_many concurrently (async)")
async def test_concurrent_chunked_insert_many(
    async_writable_v_collection: AsyncAstraDBCollection,
) -> None:
    _ids0 = [str(uuid.uuid4()) for _ in range(20)]
    documents0: List[API_DOC] = [
        {
            "_id": _id,
            "specs": {
                "gen": "0",
                "doc_idx": doc_idx,
            },
            "$vector": [2, doc_idx],
        }
        for doc_idx, _id in enumerate(_ids0)
    ]

    responses0 = await async_writable_v_collection.chunked_insert_many(
        documents0, chunk_size=3, concurrency=4
    )
    assert responses0 is not None
    inserted_ids0 = [
        ins_id
        for response in responses0
        if isinstance(response, dict)
        and "status" in response
        and "insertedIds" in response["status"]
        for ins_id in response["status"]["insertedIds"]
    ]
    # unordered inserts: this only has to be a set equality
    assert set(inserted_ids0) == set(_ids0)

    response0a = await async_writable_v_collection.find_one(filter={"_id": _ids0[0]})
    assert response0a is not None
    assert response0a["data"]["document"] == documents0[0]

    # partial overlap of IDs for failure modes
    _ids1 = [
        _id0 if idx % 3 == 0 else str(uuid.uuid4()) for idx, _id0 in enumerate(_ids0)
    ]
    documents1: List[API_DOC] = [
        {
            "_id": _id,
            "specs": {
                "gen": "1",
                "doc_idx": doc_idx,
            },
            "$vector": [1, doc_idx],
        }
        for doc_idx, _id in enumerate(_ids1)
    ]

    with pytest.raises(ValueError):
        # the first doc must be pre-existing
        # and the doc array size must be <= chunk size
        # for this not to spoil the rest of the test
        docs_for_error = documents0[0:1] + [{"_id": str(uuid.uuid4())}]
        _ = await async_writable_v_collection.chunked_insert_many(
            docs_for_error,
            chunk_size=3,
            concurrency=4,
            options={"ordered": True},
        )

    responses1_ok = await async_writable_v_collection.chunked_insert_many(
        documents1,
        chunk_size=3,
        options={"ordered": False},
        partial_failures_allowed=True,
        concurrency=4,
    )
    inserted_ids1 = [
        ins_id
        for response in responses1_ok
        if isinstance(response, dict)
        and "status" in response
        and "insertedIds" in response["status"]
        for ins_id in response["status"]["insertedIds"]
    ]
    # insertions that succeeded are those with a new ID
    assert set(inserted_ids1) == set(_ids1) - set(_ids0)
    # we can check that the failures are as many as the preexisting docs
    errors1 = [
        err
        for response in responses1_ok
        if isinstance(response, dict) and "errors" in response
        for err in response["errors"]
    ]
    assert len(set(_ids0) & set(_ids1)) == len(errors1)


@pytest.mark.describe("insert_many with 'ordered' set to True (async)")
async def test_insert_many_ordered_true(
    async_writable_v_collection: AsyncAstraDBCollection,
) -> None:
    _id0 = str(uuid.uuid4())
    _id1 = str(uuid.uuid4())
    _id2 = str(uuid.uuid4())
    documents_a = [
        {
            "_id": _id0,
            "first_name": "Dang",
            "last_name": "Son",
        },
        {
            "_id": _id1,
            "first_name": "Yep",
            "last_name": "Boss",
        },
    ]
    response_a = await async_writable_v_collection.insert_many(
        documents_a,
        options={"ordered": True},
    )
    assert response_a is not None
    assert response_a["status"]["insertedIds"] == [_id0, _id1]

    documents_b = [
        {
            "_id": _id1,
            "first_name": "Maureen",
            "last_name": "Caloggero",
        },
        {
            "_id": _id2,
            "first_name": "Miv",
            "last_name": "Fuff",
        },
    ]
    response_b = await async_writable_v_collection.insert_many(
        documents_b,
        partial_failures_allowed=True,
        options={"ordered": True},
    )
    assert response_b is not None
    assert response_b["status"]["insertedIds"] == []

    response_b2 = await async_writable_v_collection.insert_many(
        documents=documents_b,
        options={"ordered": False},
        partial_failures_allowed=True,
    )
    assert response_b2 is not None
    assert response_b2["status"]["insertedIds"] == [_id2]

    check_response = await async_writable_v_collection.find_one(
        filter={"first_name": "Yep"}
    )
    assert check_response is not None
    assert check_response["data"]["document"]["_id"] == _id1


@pytest.mark.describe("upsert_many (async)")
async def test_upsert_many(
    async_writable_v_collection: AsyncAstraDBCollection,
) -> None:
    _ids0 = [str(uuid.uuid4()) for _ in range(12)]
    documents0 = [
        {
            "_id": _id,
            "specs": {
                "gen": "0",
                "doc_i": doc_i,
            },
        }
        for doc_i, _id in enumerate(_ids0)
    ]

    upsert_result0 = await async_writable_v_collection.upsert_many(documents0)
    assert upsert_result0 == [doc["_id"] for doc in documents0]

    response0a = await async_writable_v_collection.find_one(filter={"_id": _ids0[0]})
    assert response0a is not None
    assert response0a["data"]["document"] == documents0[0]

    response0b = await async_writable_v_collection.find_one(filter={"_id": _ids0[-1]})
    assert response0b is not None
    assert response0b["data"]["document"] == documents0[-1]

    _ids1 = _ids0[::2] + [str(uuid.uuid4()) for _ in range(3)]
    documents1 = [
        {
            "_id": _id,
            "specs": {
                "gen": "1",
                "doc_i": doc_i,
            },
        }
        for doc_i, _id in enumerate(_ids1)
    ]
    upsert_result1 = await async_writable_v_collection.upsert_many(
        documents1,
        concurrency=5,
    )
    assert upsert_result1 == [doc["_id"] for doc in documents1]

    response1a = await async_writable_v_collection.find_one(filter={"_id": _ids1[0]})
    assert response1a is not None
    assert response1a["data"]["document"] == documents1[0]

    response1b = await async_writable_v_collection.find_one(filter={"_id": _ids1[-1]})
    assert response1b is not None
    assert response1b["data"]["document"] == documents1[-1]


@pytest.mark.describe("upsert (async)")
async def test_upsert_document(
    async_writable_v_collection: AsyncAstraDBCollection,
) -> None:
    _id = str(uuid.uuid4())

    document0 = {
        "_id": _id,
        "addresses": {
            "work": {
                "city": "Seattle",
                "state": "WA",
            },
        },
    }
    upsert_result0 = await async_writable_v_collection.upsert(document0)
    assert upsert_result0 == _id

    response0 = await async_writable_v_collection.find_one(filter={"_id": _id})
    assert response0 is not None
    assert response0["data"]["document"] == document0

    document1 = {
        "_id": _id,
        "addresses": {
            "work": {
                "state": "MN",
                "floor": 12,
            },
        },
        "hobbies": [
            "ice skating",
            "accounting",
        ],
    }
    upsert_result1 = await async_writable_v_collection.upsert(document1)
    assert upsert_result1 == _id

    response1 = await async_writable_v_collection.find_one(filter={"_id": _id})
    assert response1 is not None
    assert response1["data"]["document"] == document1


@pytest.mark.describe("update_one to create a subdocument, not through vector (async)")
async def test_update_one_create_subdocument_novector(
    async_writable_v_collection: AsyncAstraDBCollection,
) -> None:
    _id = str(uuid.uuid4())
    await async_writable_v_collection.insert_one({"_id": _id, "name": "Not Eric!"})
    update_one_response = await async_writable_v_collection.update_one(
        filter={"_id": _id},
        update={"$set": {"name": "Eric"}},
    )

    assert update_one_response["status"]["matchedCount"] >= 1
    assert update_one_response["status"]["modifiedCount"] == 1

    response = await async_writable_v_collection.find_one(filter={"_id": _id})
    assert response["data"]["document"]["name"] == "Eric"


@pytest.mark.describe("delete_subdocument, not through vector (async)")
async def test_delete_subdocument_novector(
    async_writable_v_collection: AsyncAstraDBCollection,
) -> None:
    _id = str(uuid.uuid4())
    await async_writable_v_collection.insert_one(
        {
            "_id": _id,
            "text": "Sample entry",
            "otherfield": {"subfield": "abc"},
            "anotherfield": "alpha",
            "$vector": [0.1, 0.9],
        },
    )
    delete_subdocument_response = await async_writable_v_collection.delete_subdocument(
        id=_id,
        subdoc="otherfield.subfield",
    )

    assert delete_subdocument_response["status"]["matchedCount"] >= 1
    assert delete_subdocument_response["status"]["modifiedCount"] == 1

    response = await async_writable_v_collection.find_one(filter={"_id": _id})
    assert response["data"]["document"]["otherfield"] == {}


@pytest.mark.describe("find_one_and_update, through vector (async)")
async def test_find_one_and_update_vector(
    async_disposable_v_collection: AsyncAstraDBCollection,
) -> None:
    find_filter = {"status": {"$exists": True}}
    response0 = await async_disposable_v_collection.find_one(filter=find_filter)
    assert response0["data"]["document"] is None

    sort = {"$vector": [0.2, 0.6]}

    update0 = {"$set": {"status": "active"}}
    options0 = {"returnDocument": "after"}

    update_response0 = await async_disposable_v_collection.find_one_and_update(
        sort=sort, update=update0, options=options0
    )
    assert isinstance(update_response0["data"]["document"], dict)
    assert update_response0["data"]["document"]["status"] == "active"
    assert update_response0["status"]["matchedCount"] >= 1
    assert update_response0["status"]["modifiedCount"] >= 1

    response1 = await async_disposable_v_collection.find_one(filter=find_filter)
    assert isinstance(response1["data"]["document"], dict)
    assert response1["data"]["document"]["status"] == "active"

    update1 = {"$set": {"status": "inactive"}}
    options1 = {"returnDocument": "before"}

    update_response1 = await async_disposable_v_collection.find_one_and_update(
        sort=sort, update=update1, options=options1
    )
    assert isinstance(update_response1["data"]["document"], dict)
    assert update_response1["data"]["document"]["status"] == "active"
    assert update_response1["status"]["matchedCount"] >= 1
    assert update_response1["status"]["modifiedCount"] >= 1

    response2 = await async_disposable_v_collection.find_one(filter=find_filter)
    assert isinstance(response2["data"]["document"], dict)
    assert response2["data"]["document"]["status"] == "inactive"

    filter2 = {"nonexistent_subfield": 10}
    update2 = update1
    options2 = options1

    update_response2 = await async_disposable_v_collection.find_one_and_update(
        sort=sort, update=update2, options=options2, filter=filter2
    )
    assert update_response2["data"]["document"] is None
    assert update_response2["status"]["matchedCount"] == 0
    assert update_response2["status"]["modifiedCount"] == 0


@pytest.mark.describe("find_one_and_update, not through vector (async)")
async def test_find_one_and_update_novector(
    async_disposable_v_collection: AsyncAstraDBCollection,
) -> None:
    find_filter = {"status": {"$exists": True}}
    response0 = await async_disposable_v_collection.find_one(filter=find_filter)
    assert response0["data"]["document"] is None

    update_filter = {"anotherfield": "omega"}

    update0 = {"$set": {"status": "active"}}
    options0 = {"returnDocument": "after"}

    update_response0 = await async_disposable_v_collection.find_one_and_update(
        filter=update_filter, update=update0, options=options0
    )
    assert isinstance(update_response0["data"]["document"], dict)
    assert update_response0["data"]["document"]["status"] == "active"
    assert update_response0["status"]["matchedCount"] >= 1
    assert update_response0["status"]["modifiedCount"] >= 1

    response1 = await async_disposable_v_collection.find_one(filter=find_filter)
    assert isinstance(response1["data"]["document"], dict)
    assert response1["data"]["document"]["status"] == "active"

    update1 = {"$set": {"status": "inactive"}}
    options1 = {"returnDocument": "before"}

    update_response1 = await async_disposable_v_collection.find_one_and_update(
        filter=update_filter, update=update1, options=options1
    )
    assert isinstance(update_response1["data"]["document"], dict)
    assert update_response1["data"]["document"]["status"] == "active"
    assert update_response1["status"]["matchedCount"] >= 1
    assert update_response1["status"]["modifiedCount"] >= 1

    response2 = await async_disposable_v_collection.find_one(filter=find_filter)
    assert isinstance(response2["data"]["document"], dict)
    assert response2["data"]["document"]["status"] == "inactive"

    filter2 = {**update_filter, **{"nonexistent_subfield": 10}}
    update2 = update1
    options2 = options1

    update_response2 = await async_disposable_v_collection.find_one_and_update(
        filter=filter2, update=update2, options=options2
    )
    assert update_response2["data"]["document"] is None
    assert update_response2["status"]["matchedCount"] == 0
    assert update_response2["status"]["modifiedCount"] == 0


@pytest.mark.describe("find_one_and_replace, through vector (async)")
async def test_find_one_and_replace_vector(
    async_disposable_v_collection: AsyncAstraDBCollection,
) -> None:
    sort = {"$vector": [0.2, 0.6]}

    response0 = await async_disposable_v_collection.find_one(sort=sort)
    assert response0 is not None
    assert "anotherfield" in response0["data"]["document"]

    doc0vector = response0["data"]["document"]["$vector"]

    replace_response0 = await async_disposable_v_collection.find_one_and_replace(
        sort=sort,
        replacement={
            "phyla": ["Echinodermata", "Platelminta", "Chordata"],
            "$vector": doc0vector,  # to find this doc again below!
        },
    )
    assert replace_response0 is not None
    assert "anotherfield" in replace_response0["data"]["document"]

    response1 = await async_disposable_v_collection.find_one(sort=sort)
    assert response1 is not None
    assert response1["data"]["document"]["phyla"] == [
        "Echinodermata",
        "Platelminta",
        "Chordata",
    ]
    assert "anotherfield" not in response1["data"]["document"]

    replace_response1 = await async_disposable_v_collection.find_one_and_replace(
        sort=sort,
        replacement={
            "phone": "0123-4567",
            "$vector": doc0vector,
        },
    )
    assert replace_response1 is not None
    assert replace_response1["data"]["document"]["phyla"] == [
        "Echinodermata",
        "Platelminta",
        "Chordata",
    ]
    assert "anotherfield" not in replace_response1["data"]["document"]

    response2 = await async_disposable_v_collection.find_one(sort=sort)
    assert response2 is not None
    assert response2["data"]["document"]["phone"] == "0123-4567"
    assert "phyla" not in response2["data"]["document"]

    # non-existing-doc case
    filter_no = {"nonexisting_field": -123}
    replace_response_no = await async_disposable_v_collection.find_one_and_replace(
        sort=sort,
        filter=filter_no,
        replacement={
            "whatever": -123,
            "$vector": doc0vector,
        },
    )
    assert replace_response_no is not None
    assert replace_response_no["data"]["document"] is None


@pytest.mark.describe("find_one_and_replace, not through vector (async)")
async def test_find_one_and_replace_novector(
    async_disposable_v_collection: AsyncAstraDBCollection,
) -> None:
    response0 = await async_disposable_v_collection.find_one(filter={"_id": "1"})
    assert response0 is not None
    assert response0["data"]["document"]["anotherfield"] == "alpha"

    replace_response0 = await async_disposable_v_collection.find_one_and_replace(
        filter={"_id": "1"},
        replacement={
            "_id": "1",
            "phyla": ["Echinodermata", "Platelminta", "Chordata"],
        },
    )
    assert replace_response0 is not None
    assert replace_response0["data"]["document"]["anotherfield"] == "alpha"

    response1 = await async_disposable_v_collection.find_one(filter={"_id": "1"})
    assert response1 is not None
    assert response1["data"]["document"]["phyla"] == [
        "Echinodermata",
        "Platelminta",
        "Chordata",
    ]
    assert "anotherfield" not in response1["data"]["document"]

    replace_response1 = await async_disposable_v_collection.find_one_and_replace(
        filter={"_id": "1"},
        replacement={
            "phone": "0123-4567",
        },
    )
    assert replace_response1 is not None
    assert replace_response1["data"]["document"]["phyla"] == [
        "Echinodermata",
        "Platelminta",
        "Chordata",
    ]
    assert "anotherfield" not in replace_response1["data"]["document"]

    response2 = await async_disposable_v_collection.find_one(filter={"_id": "1"})
    assert response2 is not None
    assert response2["data"]["document"]["phone"] == "0123-4567"
    assert "phyla" not in response2["data"]["document"]

    # non-existing-doc case
    replace_response_no = await async_disposable_v_collection.find_one_and_replace(
        filter={"_id": "z"},
        replacement={
            "whatever": -123,
        },
    )
    assert replace_response_no is not None
    assert replace_response_no["data"]["document"] is None


@pytest.mark.describe("delete_one, not through vector (async)")
async def test_delete_one_novector(
    async_disposable_v_collection: AsyncAstraDBCollection,
) -> None:
    delete_response = await async_disposable_v_collection.delete_one(id="3")
    assert delete_response["status"]["deletedCount"] == 1

    response = await async_disposable_v_collection.find_one(filter={"_id": "3"})
    assert response["data"]["document"] is None

    delete_response_no = await async_disposable_v_collection.delete_one(id="3")
    assert delete_response_no["status"]["deletedCount"] == 0


@pytest.mark.describe("delete_many, not through vector (async)")
async def test_delete_many_novector(
    async_disposable_v_collection: AsyncAstraDBCollection,
) -> None:
    delete_response = await async_disposable_v_collection.delete_many(
        filter={"anotherfield": "alpha"}
    )
    assert delete_response["status"]["deletedCount"] == 2

    documents_no = await async_disposable_v_collection.find(
        filter={"anotherfield": "alpha"}
    )
    assert documents_no["data"]["documents"] == []

    delete_response_no = await async_disposable_v_collection.delete_many(
        filter={"anotherfield": "alpha"}
    )
    assert delete_response_no["status"]["deletedCount"] == 0


@pytest.mark.describe("pop, push functions, not through vector (async)")
async def test_pop_push_novector(
    async_empty_v_collection: AsyncAstraDBCollection,
) -> None:
    user_id = str(uuid.uuid4())
    await async_empty_v_collection.insert_one(
        document={
            "_id": user_id,
            "first_name": "Cliff",
            "last_name": "Wicklow",
            "roles": ["user", "admin"],
        },
    )

    pop = {"roles": 1}
    options = {"returnDocument": "after"}

    pop_response = await async_empty_v_collection.pop(
        filter={"_id": user_id}, pop=pop, options=options
    )
    assert pop_response is not None
    assert pop_response["data"]["document"]["roles"] == ["user"]
    assert pop_response["status"]["matchedCount"] >= 1
    assert pop_response["status"]["modifiedCount"] == 1

    response1 = await async_empty_v_collection.find_one(filter={"_id": user_id})
    assert response1 is not None
    assert response1["data"]["document"]["roles"] == ["user"]

    push = {"roles": "auditor"}

    push_response = await async_empty_v_collection.push(
        filter={"_id": user_id}, push=push, options=options
    )
    assert push_response is not None
    assert push_response["data"]["document"]["roles"] == ["user", "auditor"]
    assert push_response["status"]["matchedCount"] >= 1
    assert push_response["status"]["modifiedCount"] == 1

    response2 = await async_empty_v_collection.find_one(filter={"_id": user_id})
    assert response2 is not None
    assert response2["data"]["document"]["roles"] == ["user", "auditor"]


@pytest.mark.describe("store and retrieve dates and datetimes correctly")
async def test_insert_find_with_dates(
    async_writable_vector_collection: AsyncAstraDBCollection,
) -> None:
    date0 = datetime.date(2024, 1, 12)
    datetime0 = datetime.datetime(2024, 1, 12, 0, 0)
    date1 = datetime.date(2024, 1, 13)
    datetime1 = datetime.datetime(2024, 1, 13, 0, 0)

    d_doc_id = str(uuid.uuid4())
    d_document = {
        "_id": d_doc_id,
        "my_date": date0,
        "my_datetime": datetime0,
        "nested": {
            "n_date": date1,
            "n_datetime": datetime1,
        },
        "nested_list": {
            "the_list": [
                date0,
                datetime0,
                date1,
                datetime1,
            ]
        },
    }
    expected_d_document = {
        "_id": d_doc_id,
        "my_date": datetime0,
        "my_datetime": datetime0,
        "nested": {
            "n_date": datetime1,
            "n_datetime": datetime1,
        },
        "nested_list": {
            "the_list": [
                datetime0,
                datetime0,
                datetime1,
                datetime1,
            ]
        },
    }

    await async_writable_vector_collection.insert_one(d_document)

    # retrieve it, simple
    response0 = await async_writable_vector_collection.find_one(
        filter={"_id": d_doc_id}
    )
    assert response0 is not None
    document0 = response0["data"]["document"]
    assert document0 == expected_d_document

    # retrieve it, lt condition on a date
    response1 = await async_writable_vector_collection.find_one(
        filter={"nested_list.the_list.0": {"$lt": date1}}
    )
    assert response1 is not None
    document1 = response1["data"]["document"]
    assert document1 == expected_d_document

    # retrieve it, gte condition on a datetime
    response2 = await async_writable_vector_collection.find_one(
        filter={"nested.n_date": {"$gte": datetime0}}
    )
    assert response2 is not None
    document2 = response2["data"]["document"]
    assert document2 == expected_d_document

    # retrieve it, filter == condition on a datetime
    response3 = await async_writable_vector_collection.find_one(
        filter={"my_date": datetime0}
    )
    assert response3 is not None
    document3 = response3["data"]["document"]
    assert document3 == expected_d_document<|MERGE_RESOLUTION|>--- conflicted
+++ resolved
@@ -20,7 +20,7 @@
 import uuid
 import datetime
 import logging
-from typing import Any, cast, Dict, Iterable, List, Literal, Optional, Union
+from typing import cast, Any, Dict, Iterable, List, Literal, Optional, Union
 
 import pytest
 
@@ -189,10 +189,9 @@
         assert fields == exp_fields
 
 
-<<<<<<< HEAD
-@pytest.mark.describe("should coerce vectors in the find sort argument")
+@pytest.mark.describe("should coerce vectors in the find sort argument (async)")
 async def test_find_float32(
-    async_readonly_vector_collection: AsyncAstraDBCollection,
+    async_readonly_v_collection: AsyncAstraDBCollection,
 ) -> None:
     def ite() -> Iterable[str]:
         for v in [0.1, 0.2]:
@@ -202,18 +201,14 @@
     sort = {"$vector": cast(List[float], ite())}
     options = {"limit": 5}
 
-    response = await async_readonly_vector_collection.find(sort=sort, options=options)
+    response = await async_readonly_v_collection.find(sort=sort, options=options)
     assert isinstance(response["data"]["documents"], list)
 
 
-@pytest.mark.describe("find through vector")
-async def test_find(async_readonly_vector_collection: AsyncAstraDBCollection) -> None:
-=======
 @pytest.mark.describe("find through vector (async)")
 async def test_find(
     async_readonly_v_collection: AsyncAstraDBCollection,
 ) -> None:
->>>>>>> fa9dae0a
     sort = {"$vector": [0.2, 0.6]}
     options = {"limit": 100}
 
@@ -338,10 +333,9 @@
     )["data"]["document"]["a"] == 5
 
 
-<<<<<<< HEAD
-@pytest.mark.describe("should coerce vectors to plain lists of floats")
+@pytest.mark.describe("should coerce vectors to plain lists of floats (async)")
 async def test_insert_float32(
-    async_writable_vector_collection: AsyncAstraDBCollection, N: int = 2
+    async_writable_v_collection: AsyncAstraDBCollection, N: int = 2
 ) -> None:
     _id0 = str(uuid.uuid4())
     document = {
@@ -349,17 +343,14 @@
         "name": "Coerce",
         "$vector": [f"{(i+1)/N+2:.4f}" for i in range(N)],
     }
-    response = await async_writable_vector_collection.insert_one(document)
+    response = await async_writable_v_collection.insert_one(document)
     assert response is not None
     inserted_ids = response["status"]["insertedIds"]
     assert len(inserted_ids) == 1
     assert inserted_ids[0] == _id0
 
 
-@pytest.mark.describe("insert_many")
-=======
 @pytest.mark.describe("insert_many (async)")
->>>>>>> fa9dae0a
 async def test_insert_many(
     async_writable_v_collection: AsyncAstraDBCollection,
 ) -> None:
@@ -1070,9 +1061,9 @@
     assert response2["data"]["document"]["roles"] == ["user", "auditor"]
 
 
-@pytest.mark.describe("store and retrieve dates and datetimes correctly")
+@pytest.mark.describe("store and retrieve dates and datetimes correctly (async)")
 async def test_insert_find_with_dates(
-    async_writable_vector_collection: AsyncAstraDBCollection,
+    async_writable_v_collection: AsyncAstraDBCollection,
 ) -> None:
     date0 = datetime.date(2024, 1, 12)
     datetime0 = datetime.datetime(2024, 1, 12, 0, 0)
@@ -1115,18 +1106,16 @@
         },
     }
 
-    await async_writable_vector_collection.insert_one(d_document)
+    await async_writable_v_collection.insert_one(d_document)
 
     # retrieve it, simple
-    response0 = await async_writable_vector_collection.find_one(
-        filter={"_id": d_doc_id}
-    )
+    response0 = await async_writable_v_collection.find_one(filter={"_id": d_doc_id})
     assert response0 is not None
     document0 = response0["data"]["document"]
     assert document0 == expected_d_document
 
     # retrieve it, lt condition on a date
-    response1 = await async_writable_vector_collection.find_one(
+    response1 = await async_writable_v_collection.find_one(
         filter={"nested_list.the_list.0": {"$lt": date1}}
     )
     assert response1 is not None
@@ -1134,7 +1123,7 @@
     assert document1 == expected_d_document
 
     # retrieve it, gte condition on a datetime
-    response2 = await async_writable_vector_collection.find_one(
+    response2 = await async_writable_v_collection.find_one(
         filter={"nested.n_date": {"$gte": datetime0}}
     )
     assert response2 is not None
@@ -1142,7 +1131,7 @@
     assert document2 == expected_d_document
 
     # retrieve it, filter == condition on a datetime
-    response3 = await async_writable_vector_collection.find_one(
+    response3 = await async_writable_v_collection.find_one(
         filter={"my_date": datetime0}
     )
     assert response3 is not None
