--- conflicted
+++ resolved
@@ -176,7 +176,7 @@
 
 @pytest.mark.describe("should coerce vectors in the find sort argument")
 def test_find_float32(
-    readonly_vector_collection: AstraDBCollection,
+    readonly_v_collection: AstraDBCollection,
 ) -> None:
     def ite() -> Iterable[str]:
         for v in [0.1, 0.2]:
@@ -186,7 +186,7 @@
     sort = {"$vector": cast(List[float], ite())}
     options = {"limit": 5}
 
-    response = readonly_vector_collection.find(sort=sort, options=options)
+    response = readonly_v_collection.find(sort=sort, options=options)
     assert isinstance(response["data"]["documents"], list)
 
 
@@ -312,15 +312,8 @@
     )
 
 
-<<<<<<< HEAD
-@pytest.mark.describe("should coerce vectors to plain lists of floats")
-def test_insert_float32(
-    writable_vector_collection: AstraDBCollection, N: int = 2
-) -> None:
-=======
 @pytest.mark.describe("should coerce 'vectors' to lists of floats")
 def test_insert_float32(writable_v_collection: AstraDBCollection, N: int = 2) -> None:
->>>>>>> fa9dae0a
     _id0 = str(uuid.uuid4())
     document = {
         "_id": _id0,
@@ -1226,7 +1219,7 @@
 
 @pytest.mark.describe("store and retrieve dates and datetimes correctly")
 def test_insert_find_with_dates(
-    writable_vector_collection: AstraDBCollection,
+    writable_v_collection: AstraDBCollection,
 ) -> None:
     date0 = datetime.date(2024, 1, 12)
     datetime0 = datetime.datetime(2024, 1, 12, 0, 0)
@@ -1269,16 +1262,16 @@
         },
     }
 
-    writable_vector_collection.insert_one(d_document)
+    writable_v_collection.insert_one(d_document)
 
     # retrieve it, simple
-    response0 = writable_vector_collection.find_one(filter={"_id": d_doc_id})
+    response0 = writable_v_collection.find_one(filter={"_id": d_doc_id})
     assert response0 is not None
     document0 = response0["data"]["document"]
     assert document0 == expected_d_document
 
     # retrieve it, lt condition on a date
-    response1 = writable_vector_collection.find_one(
+    response1 = writable_v_collection.find_one(
         filter={"nested_list.the_list.0": {"$lt": date1}}
     )
     assert response1 is not None
@@ -1286,7 +1279,7 @@
     assert document1 == expected_d_document
 
     # retrieve it, gte condition on a datetime
-    response2 = writable_vector_collection.find_one(
+    response2 = writable_v_collection.find_one(
         filter={"nested.n_date": {"$gte": datetime0}}
     )
     assert response2 is not None
@@ -1294,7 +1287,7 @@
     assert document2 == expected_d_document
 
     # retrieve it, filter == condition on a datetime
-    response3 = writable_vector_collection.find_one(filter={"my_date": datetime0})
+    response3 = writable_v_collection.find_one(filter={"my_date": datetime0})
     assert response3 is not None
     document3 = response3["data"]["document"]
     assert document3 == expected_d_document