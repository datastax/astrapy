--- conflicted
+++ resolved
@@ -14,16 +14,12 @@
 
 import pytest
 
-<<<<<<< HEAD
-from ..conftest import ASTRA_DB_SECONDARY_KEYSPACE, TEST_COLLECTION_NAME, TEST_CREATE_DELETE_VECTOR_COLLECTION_NAME
-=======
 from ..conftest import (
     AstraDBCredentials,
     ASTRA_DB_SECONDARY_KEYSPACE,
     TEST_COLLECTION_NAME,
 )
 from astrapy.api import APIRequestError
->>>>>>> 37c94dfc
 from astrapy import AsyncCollection, AsyncDatabase
 
 
@@ -68,14 +64,16 @@
         assert dc_response2 == {"ok": 1}
         await async_database.drop_collection(TEST_LOCAL_COLLECTION_NAME_B)
 
-<<<<<<< HEAD
+    @pytest.mark.describe("should create and destroy an async vector collection using collection drop ")
+    async def test_create_destroy_collection(self, async_database: AsyncDatabase) -> None:
+        col = await async_database.create_collection(
+            name="async_collection_to_drop", dimension=2
+        )
+        del_res = await col.drop()
+        assert del_res["status"]["ok"] == 1
 
-    @pytest.mark.describe("test of Database list_collections, async")
-    async def test_database_list_collections_async(
-=======
     @pytest.mark.describe("test of check_exists for create_collection, async")
     async def test_create_collection_check_exists_async(
->>>>>>> 37c94dfc
         self,
         async_database: AsyncDatabase,
     ) -> None:
@@ -108,6 +106,7 @@
             )
 
         await async_database.drop_collection(TEST_LOCAL_COLLECTION_NAME)
+
 
     @pytest.mark.describe("test of Database list_collections, async")
     async def test_database_list_collections_async(
