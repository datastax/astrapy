--- conflicted
+++ resolved
@@ -49,11 +49,7 @@
 python-dotenv = "~1.0.1"
 pytest-httpserver = "~1.0.8"
 testcontainers = "~3.7.1"
-<<<<<<< HEAD
-ruff = "^0.6.6"
-=======
 ruff = "^0.6.8"
->>>>>>> a10fcc84
 types-toml = "^0.10.8.7"
 
 [build-system]
@@ -61,11 +57,7 @@
 build-backend = "poetry.core.masonry.api"
 
 [tool.ruff.lint]
-<<<<<<< HEAD
-select = ["E4", "E7", "E9", "F", "FA", "UP"]
-=======
-select = ["E4", "E7", "E9", "F", "FA", "I"]
->>>>>>> a10fcc84
+select = ["E4", "E7", "E9", "F", "FA", "I", "UP"]
 
 [tool.mypy]
 disallow_any_generics = true
